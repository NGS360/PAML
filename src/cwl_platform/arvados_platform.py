--- conflicted
+++ resolved
@@ -74,7 +74,6 @@
         self.keep_client = None
         self.logger = logging.getLogger(__name__)
 
-<<<<<<< HEAD
     def _find_collection_key(self, collection_path):
         """
         This is a helper function that given an collection path such that the path is of
@@ -90,7 +89,7 @@
         if len(components) > 1:
             key = '/'.join(components[1:])
         return collection_uuid, key
-    
+
     def _get_collection(self, filter):
         '''
         Get a list of collection objects matching filter criteria from Arvados
@@ -104,8 +103,6 @@
             collections += search_result['items']
         return collections
 
-    def _get_files_list_in_collection(self, collection_uuid, subdirectory_path=None, filter=None):
-=======
     def _all_files(self, root_collection):
         '''
         all_files yields tuples of (collection path, file object) for
@@ -122,9 +119,7 @@
                 else:
                     stream_queue.append(stream_path / name)
 
-
-    def _get_files_list_in_collection(self, collection_uuid, subdirectory_path=None):
->>>>>>> d0958b6b
+    def _get_files_list_in_collection(self, collection_uuid, subdirectory_path=None, filter=None):
         '''
         Get list of files in collection, if subdirectory_path is provided, return only files in that subdirectory.
 
