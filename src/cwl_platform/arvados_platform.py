--- conflicted
+++ resolved
@@ -64,9 +64,6 @@
             return o.to_dict()
         return super().default(o)
 
-<<<<<<< HEAD
-
-=======
 class StreamFileReader(arvados.arvfile.ArvadosFileReader):
     class _NameAttribute(str):
         # The Python file API provides a plain .name attribute.
@@ -82,7 +79,6 @@
     def stream_name(self):
         return super().stream_name().lstrip("./")
     
->>>>>>> 4bd6e112
 # custom JSON decoder
 def arvados_task_decoder(obj):
     """Arvados Task Decoder class"""
@@ -153,15 +149,10 @@
                 else:
                     stream_queue.append(stream_path / name)
 
-<<<<<<< HEAD
-    def _get_files_list_in_collection(
+    def _get_files_in_collection(
         self, collection_uuid, subdirectory_path=None, filters=None
     ):
         """
-=======
-    def _get_files_list_in_collection(self, collection_uuid, subdirectory_path=None):
-        '''
->>>>>>> 4bd6e112
         Get list of files in collection, if subdirectory_path is provided, return only files in that subdirectory.
 
         :param collection_uuid: uuid of the collection
@@ -341,13 +332,13 @@
         self.logger.debug(
             "Get list of files in source collection, %s", source_collection["uuid"]
         )
-        source_files = self._get_files_list_in_collection(source_collection["uuid"])
+        source_files = self._get_files_in_collection(source_collection["uuid"])
         self.logger.debug(
             "Getting list of files in destination collection, %s",
             destination_collection["uuid"],
         )
         destination_files = list(
-            self._get_files_list_in_collection(destination_collection["uuid"])
+            self._get_files_in_collection(destination_collection["uuid"])
         )
 
         source_collection = arvados.collection.Collection(source_collection["uuid"])
@@ -632,7 +623,7 @@
                 len(matching_collections),
                 collection["uuid"],
             )
-            files += self._get_files_list_in_collection(
+            files += self._get_files_in_collection(
                 collection["uuid"], filters=filters
             )
         self.logger.debug("Return list of %d files", len(files))
