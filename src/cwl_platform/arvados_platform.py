'''
Arvados Platform class
'''
import collections
import json
import logging
import os
import pathlib
import re
import subprocess
import tempfile

import chardet

import googleapiclient

import arvados

from .base_platform import Platform

def open_file_with_inferred_encoding(filename, mode='r'):
    ''' Try to auto-detecting file encoding and open file with that encoding '''
    with open(filename, 'rb') as file:
        rawdata = file.read()
    result = chardet.detect(rawdata)
    encoding = result['encoding']
    if encoding is None:
        raise ValueError("Failed to detect file encoding.")
    return open(filename, mode, encoding=encoding)

class ArvadosTask():
    '''
    Arvados Task class to encapsulate task functionality to mimick SevenBridges task class
    '''
    def __init__(self, container_request, container):
        self.container_request = container_request
        self.container = container

    def to_dict(self):
        ''' Convert to dictionary '''
        return {
            'container_request': self.container_request,
            'container': self.container
        }

    @classmethod
    def from_dict(cls, task_dict):
        ''' Convert from dictionary '''
        return cls(task_dict['container_request'], task_dict['container'])

# custom JSON encoder - this is needed if we want to dump this to a file i.e. save state
class ArvadosTaskEncoder(json.JSONEncoder):
    ''' Arvados Task Encoder class '''
    def default(self, o):
        ''' Default '''
        if isinstance(o, ArvadosTask):
            return o.to_dict()
        return super().default(o)

class StreamFileReader(arvados.arvfile.ArvadosFileReader):
    class _NameAttribute(str):
        # The Python file API provides a plain .name attribute.
        # Older SDK provided a name() method.
        # This class provides both, for maximum compatibility.
        def __call__(self):
            return self

    def __init__(self, arvadosfile):
        super(StreamFileReader, self).__init__(arvadosfile)
        self.name = self._NameAttribute(arvadosfile.name)

    def stream_name(self):
        return super().stream_name().lstrip("./")
    
# custom JSON decoder
def arvados_task_decoder(obj):
    ''' Arvados Task Decoder class '''
    if 'container_request' in obj and 'container' in obj:
        return ArvadosTask(obj['container_request'], obj['container'])
    return obj

class ArvadosPlatform(Platform):
    ''' Arvados Platform class '''
    def __init__(self, name):
        super().__init__(name)
        self.api_config = arvados.config.settings()
        self.api = None
        self.keep_client = None
        self.logger = logging.getLogger(__name__)

    def _all_files(self, root_collection):
        '''
        all_files yields tuples of (collection path, file object) for
        each file in the collection.
        '''

        stream_queue = collections.deque([pathlib.PurePosixPath('.')])
        while stream_queue:
            stream_path = stream_queue.popleft()
            subcollection = root_collection.find(str(stream_path))
            for name, item in subcollection.items():
                if isinstance(item, arvados.arvfile.ArvadosFile):
                    yield StreamFileReader(item)
                else:
                    stream_queue.append(stream_path / name)

    def _get_files_list_in_collection(self, collection_uuid, subdirectory_path=None):
        '''
        Get list of files in collection, if subdirectory_path is provided, return only files in that subdirectory.

        :param collection_uuid: uuid of the collection
        :param subdirectory_path: subdirectory path to filter files in the collection
        :return: list of files in the collection
        '''
        the_col = arvados.collection.CollectionReader(manifest_locator_or_text=collection_uuid)
        file_list = self._all_files(the_col)
        if subdirectory_path:
            return [fl for fl in file_list if os.path.basename(fl.stream_name()) == subdirectory_path]
        return list(file_list)

    def _load_cwl_output(self, task: ArvadosTask):
        '''
        Load CWL output from task
        '''
        cwl_output_collection = arvados.collection.Collection(task.container_request['output_uuid'],
                                                              api_client=self.api,
                                                              keep_client=self.keep_client)
        if len(cwl_output_collection.items()) == 0:
            return None

        cwl_output = None
        with cwl_output_collection.open('cwl.output.json') as cwl_output_file:
            cwl_output = json.load(cwl_output_file)
        return cwl_output

    def _lookup_collection_from_foldername(self, project, folder):
        '''
        Give a folder path, return the corresponding collection in the project.
        
        :param project: The arvados project
        :param folder: The "file path" of the folder e.g. /rootfolder
        :return: Collection object for folder
        '''
        # 1. Get the source collection
        # The first element of the source_folder path is the name of the collection.
        if folder.startswith('/'):
            collection_name = folder.split('/')[1]
        else:
            collection_name = folder.split('/')[0]

        # Look up the collect
        search_result = self.api.collections().list(filters=[
            ["owner_uuid", "=", project["uuid"]],
            ["name", "=", collection_name]
            ]).execute()
        if len(search_result['items']) > 0:
            self.logger.debug("Found source collection %s in project %s", collection_name, project["uuid"])
            return search_result['items'][0]

        self.logger.error("Source collection %s not found in project %s", collection_name, project["uuid"])
        return None

    def copy_folder(self, source_project, source_folder, destination_project):
        '''
        Copy folder to destination project

        :param source_project: The source project
        :param source_folder: The source folder
        :param destination_project: The destination project
        :return: The destination folder or None if not found
        '''
        self.logger.debug("Copying folder %s from project %s to project %s",
                     source_folder, source_project["uuid"], destination_project["uuid"])

        source_collection = self._lookup_collection_from_foldername(source_project, source_folder)
        if not source_collection:
            return None

        # 2. Get the destination project collection
        destination_collection = self._lookup_collection_from_foldername(destination_project, source_folder)
        if not destination_collection:
            destination_collection = self.api.collections().create(body={
                "owner_uuid": destination_project["uuid"],
                "name": source_collection['name'],
                "description": source_collection["description"],
                "preserve_version":True}).execute()

        # Copy the files from the reference project to the destination project
        self.logger.debug("Get list of files in source collection, %s", source_collection["uuid"])
        source_files = self._get_files_list_in_collection(source_collection["uuid"])
        self.logger.debug("Getting list of files in destination collection, %s", destination_collection["uuid"])
        destination_files = self._get_files_list_in_collection(destination_collection["uuid"])

        source_collection = arvados.collection.Collection(source_collection["uuid"])
        target_collection = arvados.collection.Collection(destination_collection['uuid'])

        for source_file in source_files:
            source_path = f"{source_file.stream_name()}/{source_file.name()}"
            if source_path not in [f"{destination_file.stream_name()}/{destination_file.name()}"
                                for destination_file in destination_files]:
                target_collection.copy(source_path, target_path=source_path, source_collection=source_collection)
        target_collection.save()

        self.logger.debug("Done copying folder.")
        return destination_collection

    def get_file_id(self, project, file_path):
        '''
        Get a file id by its full path name

        :param project: The project to search
        :param file_path: The full path of the file to search for
        :return: The file id or None if not found
        '''
        if file_path.startswith('http') or file_path.startswith('keep'):
            return file_path

        # Get the collection
        # file_path is assumed to a full path name, starting with a '/'.
        # the first folder in the path is the name of the collection.
        folder_tree = file_path.split('/')
        if not folder_tree[0]:
            folder_tree = folder_tree[1:]

        # The first folder is the name of the collection.
        collection_name = folder_tree[0]
        search_result = self.api.collections().list(filters=[
            ["owner_uuid", "=", project["uuid"]],
            ["name", "=", collection_name]
            ]).execute()
        if len(search_result['items']) > 0:
            collection = search_result['items'][0]
        else:
            raise ValueError(f"Collection {collection_name} not found in project {project['uuid']}")

        # Do we need to check for the file in the collection?  That could add a lot of overhead to query the collection
        # for the file.  Lets see if this comes up before implementing it.
        return f"keep:{collection['portable_data_hash']}/{'/'.join(folder_tree[1:])}"

    def get_folder_id(self, project, folder_path):
        '''
        Get the folder id in a project

        :param project: The project to search for the file
        :param file_path: The path to the folder
        :return: The file id of the folder
        '''
        # The first folder is the name of the collection.
        collection_name, folder_path = os.path.split(folder_path)
        collection_name = collection_name.lstrip("/")
        search_result = self.api.collections().list(filters=[
            ["owner_uuid", "=", project["uuid"]],
            ["name", "=", collection_name]
            ]).execute()
        if len(search_result['items']) > 0:
            collection = search_result['items'][0]
        else:
            return None
        return f"keep:{collection['uuid']}/{folder_path}"

    # Task/Workflow methods
    def copy_workflow(self, src_workflow, destination_project):
        '''
        Copy a workflow from one project to another, if a workflow with the same name
        does not already exist in the destination project.

        :param src_workflow: The workflow to copy
        :param destination_project: The project to copy the workflow to
        :return: The workflow that was copied or exists in the destination project
        '''
        self.logger.debug("Copying workflow %s to project %s", src_workflow, destination_project["uuid"])
        # Get the workflow we want to copy
        try:
            workflow = self.api.workflows().get(uuid=src_workflow).execute()
        except arvados.errors.ApiError:
            self.logger.error("Source workflow %s not found", src_workflow)
            return None

        wf_name = workflow["name"]
        # Check if there is a git version at the end, and if so, strip it
        result = re.search(r' \(.*\)$', wf_name)
        # If the git hasn is present, strip it.
        if result:
            wf_name = wf_name[0:result.start()]
        self.logger.debug("Source workflow name: %s", wf_name)

        # Get the existing (if any) workflow in the destination project with the same name as the
        # reference workflow
        existing_workflows = self.api.workflows().list(filters=[
            ["owner_uuid", "=", destination_project["uuid"]],
            ["name", "like", f"{wf_name}%"]
            ]).execute()
        if len(existing_workflows["items"]):
            self.logger.debug("Workflow %s already exists in project %s", wf_name, destination_project["uuid"])
            # Return existing matching workflow
            return existing_workflows["items"][0]

        # Workflow does not exist in project, so copy it
        self.logger.debug("Workflow %s does not exist in project %s, copying", wf_name, destination_project["uuid"])
        workflow['owner_uuid'] = destination_project['uuid']
        del workflow['uuid']
        copied_workflow = self.api.workflows().create(body=workflow).execute()
        self.logger.debug("Copied workflow %s to project %s", wf_name, destination_project["uuid"])
        return copied_workflow

    def copy_workflows(self, reference_project, destination_project):
        '''
        Copy all workflows from the reference_project to project,
        IF the workflow (by name) does not already exist in the project.
        '''
        # Get list of reference workflows
        reference_workflows = self.get_workflows(reference_project)
        destination_workflows = self.get_workflows(destination_project)
        # Copy the workflow if it doesn't already exist in the destination project
        for workflow in reference_workflows["items"]:
            if workflow["name"] not in [workflow["name"] for workflow in destination_workflows["items"]]:
                workflow['owner_uuid'] = destination_project["uuid"]
                del workflow['uuid']
                destination_workflows.append(self.api.workflows().create(body=workflow).execute())
        return destination_workflows

    def get_workflows(self, project):
        '''
        Get workflows in a project

        :param: Platform Project
        :return: List of workflows
        '''
        workflows = self.api.workflows().list(filters=[
            ["owner_uuid", "=", project["uuid"]]
            ]).execute()
        return workflows["items"]

    def delete_task(self, task: ArvadosTask):
        ''' Delete a task/workflow/process '''
        self.api.container_requests().delete(uuid=task.container_request["uuid"]).execute()

    def get_current_task(self) -> ArvadosTask:
        '''
        Get the current task
        :return: ArvadosTask object
        '''

        try:
            current_container = self.api.containers().current().execute()
        except arvados.errors.ApiError as exc:
            raise ValueError("Current task not associated with a container") from exc
        request = self.api.container_requests().list(filters=[
                ["container_uuid", "=", current_container["uuid"]]
            ]).execute()
        if 'items' in request and len(request['items']) > 0:
            return ArvadosTask(request['items'][0], current_container)
        raise ValueError("Current task not associated with a container")

<<<<<<< HEAD
    def get_file_id(self, project, file_path):
        '''
        Get a file id by its full path name
        
        :param project: The project to search
        :param file_path: The full path of the file to search for
        :return: The file id or None if not found
        '''
        if file_path.startswith('http') or file_path.startswith('keep'):
            return file_path

        # Get the collection
        # file_path is assumed to a full path name, starting with a '/'.
        # the first folder in the path is the name of the collection.
        folder_tree = file_path.split('/')
        if not folder_tree[0]:
            folder_tree = folder_tree[1:]

        # The first folder is the name of the collection.
        collection_name = folder_tree[0]
        search_result = self.api.collections().list(filters=[
            ["owner_uuid", "=", project["uuid"]],
            ["name", "=", collection_name]
            ]).execute()
        if len(search_result['items']) > 0:
            collection = search_result['items'][0]
        else:
            raise ValueError(f"Collection {collection_name} not found in project {project['uuid']}")

        # Do we need to check for the file in the collection?  That could add a lot of overhead to query the collection
        # for the file.  Lets see if this comes up before implementing it.
        return f"keep:{collection['portable_data_hash']}/{'/'.join(folder_tree[1:])}"

    # @override
    def get_files(self, project, filters=None):
        """
        Retrieve files in a project matching the filter criteria.

        :param project: Project to search for files
        :param filters: Dictionary containing filter criteria
            {
                'name': 'file_name',
                'prefix': 'file_prefix',
                'suffix': 'file_suffix',
                'folder': 'folder_name',  # Here, a root folder is the name of the collection.
                'recursive': True/False
            }
        :return: List of file objects matching filter criteria
        """
        # Iterate over all collections and find collections matching filter criteria.
        collection_filter = [["owner_uuid", "=", project["uuid"]]]
        if filters and "folder" in filters:
            folder = filters['folder'].lstrip('/')
            collection_filter.append(["name", "=", folder])
        self.logger.debug(
            "Fetching list of collections matching filter, %s, in project %s",
            collection_filter,
            project["uuid"],
        )
        matching_collections = []
        search_result = self.api.collections().list(filters=collection_filter).execute()
        if len(search_result['items']) > 0:
            matching_collections = search_result['items']

        # Iterate over the collections an find files matching filter criteria
        files = []
        for num, collection in enumerate(matching_collections):
            self.logger.debug(
                "[%d/%d] Fetching list of files in collection %s",
                num + 1,
                len(matching_collections),
                collection["uuid"],
            )
            files += self._get_files_list_in_collection(
                collection["uuid"]
            )
        self.logger.debug("Return list of %d files", len(files))
        return files

    def get_folder_id(self, project, folder_path):
        '''
        Get the folder id in a project

        :param project: The project to search for the file
        :param file_path: The path to the folder
        :return: The file id of the folder
        '''
        # The first folder is the name of the collection.
        collection_name, folder_path = os.path.split(folder_path)
        collection_name = collection_name.lstrip("/")
        search_result = self.api.collections().list(filters=[
            ["owner_uuid", "=", project["uuid"]],
            ["name", "=", collection_name]
            ]).execute()
        if len(search_result['items']) > 0:
            collection = search_result['items'][0]
        else:
            return None
        return f"keep:{collection['uuid']}/{folder_path}"

=======
>>>>>>> 12631455
    def get_task_input(self, task, input_name):
        ''' Retrieve the input field of the task '''
        if input_name in task.container_request['properties']['cwl_input']:
            input_field = task.container_request['properties']['cwl_input'][input_name]
            if 'location' in input_field:
                return input_field['location']
            return input_field
        raise ValueError(f"Could not find input {input_name} in task {task.container_request['uuid']}")

    def get_task_state(self, task: ArvadosTask, refresh=False):
        '''
        Get workflow/task state

        :param project: The project to search
        :param task: The task to search for. Task is an ArvadosTask containing a container_request_uuid and
            container dictionary.
        :return: The state of the task (Queued, Running, Complete, Failed, Cancelled)
        '''
        if refresh:
            # On newly submitted jobs, we'll only have a container_request, uuid.
            # pylint gives a warning that avvados.api is not callable, when in fact it is.
            task.container_request = arvados.api().container_requests().get( # pylint: disable=not-callable
                uuid = task.container_request['uuid']
            ).execute()
            task.container = arvados.api().containers().get(uuid = task.container_request['container_uuid']).execute() # pylint: disable=not-callable

        if task.container['exit_code'] == 0:
            return 'Complete'
        if task.container['exit_code'] == 1:
            return 'Failed'
        if task.container['state'] == 'Running':
            return 'Running'
        if task.container['state'] == 'Cancelled':
            return 'Cancelled'
        if task.container['state'] in ['Locked', 'Queued']:
            return 'Queued'
        raise ValueError(f"TODO: Unknown task state: {task.container['state']}")

    def get_task_output(self, task: ArvadosTask, output_name):
        ''' Retrieve the output field of the task '''
        cwl_output = self._load_cwl_output(task)

        if cwl_output is None:
            return None
        if not output_name in cwl_output:
            return None

        output_field = cwl_output[output_name]

        if output_field is None:
            return None

        if isinstance(output_field, list):
            # If the output is a list, return a list of file locations
            output_files = []
            for output in output_field:
                if 'location' in output:
                    output_file = output['location']
                    output_files.append(f"keep:{task.container_request['output_uuid']}/{output_file}")
            return output_files

        if 'location' in output_field:
            # If the output is a single file, return the file location
            output_file = cwl_output[output_name]['location']
            return f"keep:{task.container_request['output_uuid']}/{output_file}"

        return None

    def get_task_outputs(self, task):
        ''' Return a list of output fields of the task '''
        cwl_output = self._load_cwl_output(task)
        return list(cwl_output.keys())

    def get_task_output_filename(self, task: ArvadosTask, output_name):
        ''' Retrieve the output field of the task and return filename'''
        cwl_output_collection = arvados.collection.Collection(task.container_request['output_uuid'],
                                                              api_client=self.api,
                                                              keep_client=self.keep_client)
        with cwl_output_collection.open('cwl.output.json') as cwl_output_file:
            cwl_output = json.load(cwl_output_file)
        if output_name in cwl_output:
            if isinstance(cwl_output[output_name], list):
                return [output['basename'] for output in cwl_output[output_name]]
            if isinstance(cwl_output[output_name], dict):
                return cwl_output[output_name]['basename']
        raise ValueError(f"Output {output_name} does not exist for task {task.container_request['uuid']}.")

    def get_tasks_by_name(self, project, task_name): # -> list(ArvadosTask):
        '''
        Get all processes (jobs) in a project with a specified name

        :param project: The project to search
        :param process_name: The name of the process to search for
        :return: List of container request uuids and associated containers
        '''
        # We must add priority>0 filter so we do not capture Cancelled jobs as Queued jobs.
        # According to Curii, 'Cancelled' on the UI = 'Queued' with priority=0, we are not interested in Cancelled
        # jobs here anyway, we will submit the job again
        tasks = []
        for container_request in arvados.util.keyset_list_all(
            self.api.container_requests().list,
            filters=[
                ["name", '=', task_name],
                ['owner_uuid', '=', project['uuid']], ['priority', '>', 0]
            ]
        ):
            # Get the container
            container = self.api.containers().get(uuid=container_request['container_uuid']).execute()
            tasks.append(ArvadosTask(container_request, container))
        return tasks

    def rename_file(self, fileid, new_filename):
        '''
        Rename a file to new_filename.

        :param file: File ID to rename
        :param new_filename: str of new filename
        '''
        collection_uuid = fileid.split('keep:')[1].split('/')[0]
        filepath = fileid.split(collection_uuid+'/')[1]
        if len(filepath.split('/'))>1:
            newpath = '/'.join(filepath.split('/')[:-1]+[new_filename])
        else:
            newpath = new_filename
        collection = arvados.collection.Collection(collection_uuid, api_client=self.api)
        collection.copy(filepath, newpath)
        collection.remove(filepath, recursive=True)
        collection.save()

    def roll_file(self, project, file_name):
        '''
        Roll (find and rename) a file in a project.

        :param project: The project the file is located in
        :param file_name: The filename that needs to be rolled
        '''
        # Each run of a workflow will have a unique output collection, hence there will be no
        # name conflicts.

    def stage_output_files(self, project, output_files):
        '''
        Stage output files to a project

        :param project: The project to stage files to
        :param output_files: A list of output files to stage
        :return: None
        '''
        # Get the output collection with name of output_directory_name
        output_collection_name = 'results'
        search_result = self.api.collections().list(filters=[
            ["owner_uuid", "=", project["uuid"]],
            ["name", "=", output_collection_name]
            ]).execute()
        if len(search_result['items']) > 0:
            outputs_collection = search_result['items'][0]
        else:
            outputs_collection = self.api.collections().create(body={
                "owner_uuid": project["uuid"],
                "name": output_collection_name}).execute()
        outputs_collection = arvados.collection.Collection(outputs_collection['uuid'], api_client=self.api)

        with outputs_collection.open("sources.txt", "a+") as sources:
            copied_outputs = [n.strip() for n in sources.readlines()]

            for output_file in output_files:
                self.logger.info("Staging output file %s -> %s", output_file['source'], output_file['destination'])
                if output_file['source'] in copied_outputs:
                    continue

                # Get the source collection
                #keep:asdf-asdf-asdf/some/file.txt
                source_collection_uuid = output_file['source'].split(':')[1].split('/')[0]
                source_file = '/'.join(output_file['source'].split(':')[1].split('/')[1:])
                source_collection = arvados.collection.Collection(source_collection_uuid, api_client=self.api)

                # Copy the file
                outputs_collection.copy(source_file, target_path=output_file['destination'],
                            source_collection=source_collection, overwrite=True)
                sources.write(output_file['source'] + "\n") # pylint: disable=E1101

        try:
            outputs_collection.save()
        except googleapiclient.errors.HttpError as exc:
            self.logger.error("Failed to save output files: %s", exc)

    def stage_task_output(self, task, project, output_to_export, output_directory_name):
        '''
        Prepare/Copy output files of a task for export.

        For Arvados, copy selected files to output collection/folder.
        For SBG, add OUTPUT tag for output files.

        :param task: Task object to export output files
        :param project: The project to export task outputs
        :param output_to_export: A list of CWL output IDs that needs to be exported 
            (for example: ['raw_vcf','annotated_vcf'])
        :param output_directory_name: Name of output folder that output files are copied into
        :return: None
        '''
        self.logger.warning("stage_task_output to be DEPRECATED, use stage_output_files instead.")

        # Get the output collection with name of output_directory_name
        search_result = self.api.collections().list(filters=[
            ["owner_uuid", "=", project["uuid"]],
            ["name", "=", output_directory_name]
            ]).execute()
        if len(search_result['items']) > 0:
            outputs_collection = search_result['items'][0]
        else:
            outputs_collection = self.api.collections().create(body={
                "owner_uuid": project["uuid"],
                "name": output_directory_name}).execute()
        outputs_collection = arvados.collection.Collection(outputs_collection['uuid'])

        # Get task output collection
        source_collection = arvados.collection.Collection(task.container_request["output_uuid"])

        # Copy the files from task output collection into /{output_directory_name}
        with source_collection.open('cwl.output.json') as cwl_output_file:
            cwl_output = json.load(cwl_output_file)

        for output_id in output_to_export:
            output_file = cwl_output[output_id]
            targetpath = output_file['location']
            # TODO: Before copying files, we should check if the file exists and is the same.
            # Can we check for md5 hash?
            # This method is replaced by stage_output_files
            outputs_collection.copy(targetpath, target_path=targetpath,
                    source_collection=source_collection, overwrite=True)

            if 'secondaryFiles' in output_file:
                for secondary_file in output_file['secondaryFiles']:
                    targetpath = secondary_file['location']
                    outputs_collection.copy(targetpath, target_path=targetpath,
                            source_collection=source_collection, overwrite=True)
        outputs_collection.save()

    def submit_task(self, name, project, workflow, parameters, execution_settings=None):
        '''
        Submit a workflow on the platform
        :param name: Name of the task to submit
        :param project: Project to submit the task to
        :param workflow: Workflow to submit
        :param parameters: Parameters for the workflow
        :param executing_settings: {use_spot_instance: True/False}
        :return: Task object or None
        '''
        with tempfile.NamedTemporaryFile() as parameter_file:
            with open(parameter_file.name, mode='w', encoding="utf-8") as fout:
                json.dump(parameters, fout)

            use_spot_instance = execution_settings.get('use_spot_instance', True) if execution_settings else True
            if use_spot_instance:
                cmd_spot_instance = "--enable-preemptible"
            else:
                cmd_spot_instance = "--disable-preemptible"

            cmd_str = ['arvados-cwl-runner', '--no-wait',
                    '--defer-download',
                    '--varying-url-params=AWSAccessKeyId,Signature,Expires',
                    '--prefer-cached-downloads',
                    '--debug',
                    cmd_spot_instance,
                    '--project-uuid', project['uuid'],
                    '--name', name,
                    workflow['uuid'],
                    parameter_file.name]
            try:
                self.logger.debug("Calling: %s", " ".join(cmd_str))
                runner_out = subprocess.check_output(cmd_str, stderr = subprocess.STDOUT)
                runner_log = runner_out.decode("UTF-8")
                container_request_uuid = list(filter(None, runner_log.split("\n")))[-1]
                return ArvadosTask({'uuid': container_request_uuid}, None)
            except subprocess.CalledProcessError as err:
                self.logger.error("ERROR LOG: %s", str(err))
                self.logger.error("ERROR LOG: %s", err.output)
            except IOError as err:
                self.logger.error("ERROR LOG: %s", str(err))
        return None

    def upload_file(self, filename, project, dest_folder, destination_filename=None, overwrite=False): # pylint: disable=too-many-arguments
        '''
        Upload a local file to project 
        :param filename: filename of local file to be uploaded.
        :param project: project that the file is uploaded to.
        :param dest_folder: The target path to the folder that file will be uploaded to. None will upload to root.
        :param destination_filename: File name after uploaded to destination folder.
        :param overwrite: Overwrite the file if it already exists.
        :return: ID of uploaded file.
        '''

        if dest_folder is None:
            self.logger.error("Must provide a collection name for Arvados file upload.")
            return None

        # trim slash at beginning and end
        folder_tree = dest_folder.split('/')
        try:
            if not folder_tree[0]:
                folder_tree = folder_tree[1:]
            if not folder_tree[-1]:
                folder_tree = folder_tree[:-1]
            collection_name = folder_tree[0]
        except IndexError:
            self.logger.error("Must provide a collection name for Arvados file upload.")
            return None

        # Get the destination collection
        search_result = self.api.collections().list(filters=[
            ["owner_uuid", "=", project["uuid"]],
            ["name", "=", collection_name]
            ]).execute()
        if len(search_result['items']) > 0:
            destination_collection = search_result['items'][0]
        else:
            destination_collection = self.api.collections().create(body={
                "owner_uuid": project["uuid"],
                "name": collection_name}).execute()

        target_collection = arvados.collection.Collection(destination_collection['uuid'])

        if destination_filename is None:
            destination_filename = filename.split('/')[-1]

        if len(folder_tree) > 1:
            target_filepath = '/'.join(folder_tree[1:]) + '/' + destination_filename
        else:
            target_filepath = destination_filename

        if overwrite or target_collection.find(target_filepath) is None:
            with open_file_with_inferred_encoding(filename) as local_file:
                local_content = local_file.read()
            with target_collection.open(target_filepath, 'w') as arv_file:
                arv_file.write(local_content) # pylint: disable=no-member
            target_collection.save()
        return f"keep:{destination_collection['uuid']}/{target_filepath}"

    ### Project methods
    def create_project(self, project_name, project_description, **kwargs):
        '''
        Create a project
        
        :param project_name: Name of the project
        :param project_description: Description of the project
        :param kwargs: Additional arguments for creating a project
        :return: Project object
        '''
        arvados_user = self.api.users().current().execute()
        project = self.api.groups().create(body={"owner_uuid": f'{arvados_user["uuid"]}',
                                                 "name": project_name,
                                                 "description": project_description,
                                                 "properties": {
                                                     "proj_owner": arvados_user["username"]
                                                 },
                                                 "group_class": "project"}
                                           ).execute()
        return project

    def delete_project_by_name(self, project_name):
        '''
        Delete a project on the platform 
        '''
        project = self.get_project_by_name(project_name)
        if project:
            self.api.groups().delete(uuid=project['uuid']).execute()

    def get_project(self):
        ''' Determine what project we are running in '''
        try:
            current_container = self.api.containers().current().execute()
            request = self.api.container_requests().list(filters=[
                    ["container_uuid", "=", current_container["uuid"]]
                ]).execute()
            return self.get_project_by_id(request["items"][0]['owner_uuid'])
        except arvados.errors.ApiError:
            return None

    def get_project_by_name(self, project_name):
        ''' Get a project by its name '''
        self.logger.debug("Searching for project %s", project_name)
        search_result = self.api.groups().list(filters=[["name", "=", project_name]]).execute()
        if len(search_result['items']) > 0:
            self.logger.debug("Found project %s", search_result['items'][0]['uuid'])
            return search_result['items'][0]
        self.logger.debug("Could not find project")
        return None

    def get_project_by_id(self, project_id):
        ''' Get a project by its id '''
        search_result = self.api.groups().list(filters=[["uuid", "=", project_id]]).execute()
        if len(search_result['items']) > 0:
            return search_result['items'][0]
        return None

    ### User Methods
    def add_user_to_project(self, platform_user, project, permission):
        """
        Add a user to a project on the platform
        :param platform_user: platform user (from get_user)
        :param project: platform project
        :param permission: permission (permission="read|write|execute|admin")
        """
        aPermission = 'can_manage' if permission=="admin" else 'can_write' if permission=="write" else 'can_read'
        self.api.links().create(body={"link": {
                                            "link_class": "permission",
                                            "name": aPermission,
                                            "tail_uuid": platform_user['uuid'],
                                            "head_uuid": project['uuid']
                                       }
                                     }
                                ).execute()

    def get_user(self, user):
        """
        Get a user object from their (platform) user id or email address

        :param user: user id or email address
        :return: User object or None
        """
        if '@' in user:
            user_resp = self.api.users().list(filters=[["email","ilike",user]]).execute()
        else:
            user_resp = self.api.users().list(filters=[["username","ilike",user]]).execute()
        if len(user_resp['items']) > 0:
            return user_resp["items"][0]
        return None

    # Other methods
    def connect(self, **kwargs):
        ''' Connect to Arvados '''
        self.api = arvados.api_from_config(version='v1', apiconfig=self.api_config)
        self.keep_client = arvados.KeepClient(self.api)
        self.connected = True

    @classmethod
    def detect(cls):
        '''
        Detect if we are running in a Arvados environment
        '''
        if os.environ.get('ARVADOS_API_HOST', None):
            return True
        return False<|MERGE_RESOLUTION|>--- conflicted
+++ resolved
@@ -203,188 +203,6 @@
 
         self.logger.debug("Done copying folder.")
         return destination_collection
-
-    def get_file_id(self, project, file_path):
-        '''
-        Get a file id by its full path name
-
-        :param project: The project to search
-        :param file_path: The full path of the file to search for
-        :return: The file id or None if not found
-        '''
-        if file_path.startswith('http') or file_path.startswith('keep'):
-            return file_path
-
-        # Get the collection
-        # file_path is assumed to a full path name, starting with a '/'.
-        # the first folder in the path is the name of the collection.
-        folder_tree = file_path.split('/')
-        if not folder_tree[0]:
-            folder_tree = folder_tree[1:]
-
-        # The first folder is the name of the collection.
-        collection_name = folder_tree[0]
-        search_result = self.api.collections().list(filters=[
-            ["owner_uuid", "=", project["uuid"]],
-            ["name", "=", collection_name]
-            ]).execute()
-        if len(search_result['items']) > 0:
-            collection = search_result['items'][0]
-        else:
-            raise ValueError(f"Collection {collection_name} not found in project {project['uuid']}")
-
-        # Do we need to check for the file in the collection?  That could add a lot of overhead to query the collection
-        # for the file.  Lets see if this comes up before implementing it.
-        return f"keep:{collection['portable_data_hash']}/{'/'.join(folder_tree[1:])}"
-
-    def get_folder_id(self, project, folder_path):
-        '''
-        Get the folder id in a project
-
-        :param project: The project to search for the file
-        :param file_path: The path to the folder
-        :return: The file id of the folder
-        '''
-        # The first folder is the name of the collection.
-        collection_name, folder_path = os.path.split(folder_path)
-        collection_name = collection_name.lstrip("/")
-        search_result = self.api.collections().list(filters=[
-            ["owner_uuid", "=", project["uuid"]],
-            ["name", "=", collection_name]
-            ]).execute()
-        if len(search_result['items']) > 0:
-            collection = search_result['items'][0]
-        else:
-            return None
-        return f"keep:{collection['uuid']}/{folder_path}"
-
-    # Task/Workflow methods
-    def copy_workflow(self, src_workflow, destination_project):
-        '''
-        Copy a workflow from one project to another, if a workflow with the same name
-        does not already exist in the destination project.
-
-        :param src_workflow: The workflow to copy
-        :param destination_project: The project to copy the workflow to
-        :return: The workflow that was copied or exists in the destination project
-        '''
-        self.logger.debug("Copying workflow %s to project %s", src_workflow, destination_project["uuid"])
-        # Get the workflow we want to copy
-        try:
-            workflow = self.api.workflows().get(uuid=src_workflow).execute()
-        except arvados.errors.ApiError:
-            self.logger.error("Source workflow %s not found", src_workflow)
-            return None
-
-        wf_name = workflow["name"]
-        # Check if there is a git version at the end, and if so, strip it
-        result = re.search(r' \(.*\)$', wf_name)
-        # If the git hasn is present, strip it.
-        if result:
-            wf_name = wf_name[0:result.start()]
-        self.logger.debug("Source workflow name: %s", wf_name)
-
-        # Get the existing (if any) workflow in the destination project with the same name as the
-        # reference workflow
-        existing_workflows = self.api.workflows().list(filters=[
-            ["owner_uuid", "=", destination_project["uuid"]],
-            ["name", "like", f"{wf_name}%"]
-            ]).execute()
-        if len(existing_workflows["items"]):
-            self.logger.debug("Workflow %s already exists in project %s", wf_name, destination_project["uuid"])
-            # Return existing matching workflow
-            return existing_workflows["items"][0]
-
-        # Workflow does not exist in project, so copy it
-        self.logger.debug("Workflow %s does not exist in project %s, copying", wf_name, destination_project["uuid"])
-        workflow['owner_uuid'] = destination_project['uuid']
-        del workflow['uuid']
-        copied_workflow = self.api.workflows().create(body=workflow).execute()
-        self.logger.debug("Copied workflow %s to project %s", wf_name, destination_project["uuid"])
-        return copied_workflow
-
-    def copy_workflows(self, reference_project, destination_project):
-        '''
-        Copy all workflows from the reference_project to project,
-        IF the workflow (by name) does not already exist in the project.
-        '''
-        # Get list of reference workflows
-        reference_workflows = self.get_workflows(reference_project)
-        destination_workflows = self.get_workflows(destination_project)
-        # Copy the workflow if it doesn't already exist in the destination project
-        for workflow in reference_workflows["items"]:
-            if workflow["name"] not in [workflow["name"] for workflow in destination_workflows["items"]]:
-                workflow['owner_uuid'] = destination_project["uuid"]
-                del workflow['uuid']
-                destination_workflows.append(self.api.workflows().create(body=workflow).execute())
-        return destination_workflows
-
-    def get_workflows(self, project):
-        '''
-        Get workflows in a project
-
-        :param: Platform Project
-        :return: List of workflows
-        '''
-        workflows = self.api.workflows().list(filters=[
-            ["owner_uuid", "=", project["uuid"]]
-            ]).execute()
-        return workflows["items"]
-
-    def delete_task(self, task: ArvadosTask):
-        ''' Delete a task/workflow/process '''
-        self.api.container_requests().delete(uuid=task.container_request["uuid"]).execute()
-
-    def get_current_task(self) -> ArvadosTask:
-        '''
-        Get the current task
-        :return: ArvadosTask object
-        '''
-
-        try:
-            current_container = self.api.containers().current().execute()
-        except arvados.errors.ApiError as exc:
-            raise ValueError("Current task not associated with a container") from exc
-        request = self.api.container_requests().list(filters=[
-                ["container_uuid", "=", current_container["uuid"]]
-            ]).execute()
-        if 'items' in request and len(request['items']) > 0:
-            return ArvadosTask(request['items'][0], current_container)
-        raise ValueError("Current task not associated with a container")
-
-<<<<<<< HEAD
-    def get_file_id(self, project, file_path):
-        '''
-        Get a file id by its full path name
-        
-        :param project: The project to search
-        :param file_path: The full path of the file to search for
-        :return: The file id or None if not found
-        '''
-        if file_path.startswith('http') or file_path.startswith('keep'):
-            return file_path
-
-        # Get the collection
-        # file_path is assumed to a full path name, starting with a '/'.
-        # the first folder in the path is the name of the collection.
-        folder_tree = file_path.split('/')
-        if not folder_tree[0]:
-            folder_tree = folder_tree[1:]
-
-        # The first folder is the name of the collection.
-        collection_name = folder_tree[0]
-        search_result = self.api.collections().list(filters=[
-            ["owner_uuid", "=", project["uuid"]],
-            ["name", "=", collection_name]
-            ]).execute()
-        if len(search_result['items']) > 0:
-            collection = search_result['items'][0]
-        else:
-            raise ValueError(f"Collection {collection_name} not found in project {project['uuid']}")
-
-        # Do we need to check for the file in the collection?  That could add a lot of overhead to query the collection
-        # for the file.  Lets see if this comes up before implementing it.
-        return f"keep:{collection['portable_data_hash']}/{'/'.join(folder_tree[1:])}"
 
     # @override
     def get_files(self, project, filters=None):
@@ -432,6 +250,39 @@
         self.logger.debug("Return list of %d files", len(files))
         return files
 
+    def get_file_id(self, project, file_path):
+        '''
+        Get a file id by its full path name
+
+        :param project: The project to search
+        :param file_path: The full path of the file to search for
+        :return: The file id or None if not found
+        '''
+        if file_path.startswith('http') or file_path.startswith('keep'):
+            return file_path
+
+        # Get the collection
+        # file_path is assumed to a full path name, starting with a '/'.
+        # the first folder in the path is the name of the collection.
+        folder_tree = file_path.split('/')
+        if not folder_tree[0]:
+            folder_tree = folder_tree[1:]
+
+        # The first folder is the name of the collection.
+        collection_name = folder_tree[0]
+        search_result = self.api.collections().list(filters=[
+            ["owner_uuid", "=", project["uuid"]],
+            ["name", "=", collection_name]
+            ]).execute()
+        if len(search_result['items']) > 0:
+            collection = search_result['items'][0]
+        else:
+            raise ValueError(f"Collection {collection_name} not found in project {project['uuid']}")
+
+        # Do we need to check for the file in the collection?  That could add a lot of overhead to query the collection
+        # for the file.  Lets see if this comes up before implementing it.
+        return f"keep:{collection['portable_data_hash']}/{'/'.join(folder_tree[1:])}"
+
     def get_folder_id(self, project, folder_path):
         '''
         Get the folder id in a project
@@ -453,8 +304,100 @@
             return None
         return f"keep:{collection['uuid']}/{folder_path}"
 
-=======
->>>>>>> 12631455
+    # Task/Workflow methods
+    def copy_workflow(self, src_workflow, destination_project):
+        '''
+        Copy a workflow from one project to another, if a workflow with the same name
+        does not already exist in the destination project.
+
+        :param src_workflow: The workflow to copy
+        :param destination_project: The project to copy the workflow to
+        :return: The workflow that was copied or exists in the destination project
+        '''
+        self.logger.debug("Copying workflow %s to project %s", src_workflow, destination_project["uuid"])
+        # Get the workflow we want to copy
+        try:
+            workflow = self.api.workflows().get(uuid=src_workflow).execute()
+        except arvados.errors.ApiError:
+            self.logger.error("Source workflow %s not found", src_workflow)
+            return None
+
+        wf_name = workflow["name"]
+        # Check if there is a git version at the end, and if so, strip it
+        result = re.search(r' \(.*\)$', wf_name)
+        # If the git hasn is present, strip it.
+        if result:
+            wf_name = wf_name[0:result.start()]
+        self.logger.debug("Source workflow name: %s", wf_name)
+
+        # Get the existing (if any) workflow in the destination project with the same name as the
+        # reference workflow
+        existing_workflows = self.api.workflows().list(filters=[
+            ["owner_uuid", "=", destination_project["uuid"]],
+            ["name", "like", f"{wf_name}%"]
+            ]).execute()
+        if len(existing_workflows["items"]):
+            self.logger.debug("Workflow %s already exists in project %s", wf_name, destination_project["uuid"])
+            # Return existing matching workflow
+            return existing_workflows["items"][0]
+
+        # Workflow does not exist in project, so copy it
+        self.logger.debug("Workflow %s does not exist in project %s, copying", wf_name, destination_project["uuid"])
+        workflow['owner_uuid'] = destination_project['uuid']
+        del workflow['uuid']
+        copied_workflow = self.api.workflows().create(body=workflow).execute()
+        self.logger.debug("Copied workflow %s to project %s", wf_name, destination_project["uuid"])
+        return copied_workflow
+
+    def copy_workflows(self, reference_project, destination_project):
+        '''
+        Copy all workflows from the reference_project to project,
+        IF the workflow (by name) does not already exist in the project.
+        '''
+        # Get list of reference workflows
+        reference_workflows = self.get_workflows(reference_project)
+        destination_workflows = self.get_workflows(destination_project)
+        # Copy the workflow if it doesn't already exist in the destination project
+        for workflow in reference_workflows["items"]:
+            if workflow["name"] not in [workflow["name"] for workflow in destination_workflows["items"]]:
+                workflow['owner_uuid'] = destination_project["uuid"]
+                del workflow['uuid']
+                destination_workflows.append(self.api.workflows().create(body=workflow).execute())
+        return destination_workflows
+
+    def get_workflows(self, project):
+        '''
+        Get workflows in a project
+
+        :param: Platform Project
+        :return: List of workflows
+        '''
+        workflows = self.api.workflows().list(filters=[
+            ["owner_uuid", "=", project["uuid"]]
+            ]).execute()
+        return workflows["items"]
+
+    def delete_task(self, task: ArvadosTask):
+        ''' Delete a task/workflow/process '''
+        self.api.container_requests().delete(uuid=task.container_request["uuid"]).execute()
+
+    def get_current_task(self) -> ArvadosTask:
+        '''
+        Get the current task
+        :return: ArvadosTask object
+        '''
+
+        try:
+            current_container = self.api.containers().current().execute()
+        except arvados.errors.ApiError as exc:
+            raise ValueError("Current task not associated with a container") from exc
+        request = self.api.container_requests().list(filters=[
+                ["container_uuid", "=", current_container["uuid"]]
+            ]).execute()
+        if 'items' in request and len(request['items']) > 0:
+            return ArvadosTask(request['items'][0], current_container)
+        raise ValueError("Current task not associated with a container")
+
     def get_task_input(self, task, input_name):
         ''' Retrieve the input field of the task '''
         if input_name in task.container_request['properties']['cwl_input']:
