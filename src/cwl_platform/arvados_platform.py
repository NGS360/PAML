--- conflicted
+++ resolved
@@ -223,11 +223,7 @@
         target_collection = arvados.collection.Collection(destination_collection['uuid'])
 
         for source_file in source_files:
-<<<<<<< HEAD
-            source_path = f"{source_file.stream_name()}{source_file.name()}"
-            if source_path not in [f"{destination_file.stream_name()}/{destination_file.name()}"
-                                for destination_file in destination_files]:
-=======
+
             # check if there is any parent folders (source_file.stream_name() may contain subfolders)
             if source_file.stream_name() and source_file.name():
                 source_path = f"{source_file.stream_name()}/{source_file.name()}"
@@ -235,7 +231,6 @@
                 source_path = source_file.name()
             # check if file already exists in destination collection
             if len(destination_files) == 0:
->>>>>>> f161b788
                 target_collection.copy(source_path,
                                        target_path=source_path,
                                        source_collection=source_collection)
